--- conflicted
+++ resolved
@@ -135,7 +135,6 @@
 # Due to API parsing issues with complex cron configs in wrangler.toml,
 # these will be set up separately using: wrangler triggers deploy
 
-<<<<<<< HEAD
 # Staging environment - same worker, different routes and vars
 [env.staging]
 [env.staging.vars]
@@ -199,14 +198,12 @@
 [[env.staging.kv_namespaces]]
 binding = "CUTTY_QUOTA_TRACKING"
 id = "4c1a53aaab2846a3b11ee39416e6b1dd"
-preview_id = "4c1a53aaab2846a3b11ee39416e6b1dd"
+preview_id = "4c1a53aaab2846a3b1dd"
 
 [[env.staging.kv_namespaces]]
 binding = "AUTH_KV"
 id = "c490355daf9b4b84b484303d08c42eb2"
 preview_id = "c490355daf9b4b84b484303d08c42eb2"
-=======
->>>>>>> 13b285e5
 
 # Production environment - same worker, different routes and vars
 [env.production]
@@ -230,11 +227,7 @@
 [[env.production.d1_databases]]
 binding = "DB"
 database_name = "cutty-prod"
-<<<<<<< HEAD
-database_id = "7273e976-21be-46c1-bc2f-3c1260b463aa"
-=======
 database_id = "a26d5109-83c1-48d4-a814-6bd72bb35e51"
->>>>>>> 13b285e5
 
 [[env.production.r2_buckets]]
 binding = "FILE_STORAGE"
