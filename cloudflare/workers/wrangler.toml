--- conflicted
+++ resolved
@@ -1,5 +1,4 @@
 name = "cutty-dev"
-<<<<<<< HEAD
 
 # 🚨🚨🚨 CRITICAL ENVIRONMENT CONFIGURATION 🚨🚨🚨
 # ⚠️  DEVELOPMENT: worker cutty-dev → database cutty-dev → route cutty-dev.emilycogsdill.com
@@ -7,8 +6,6 @@
 # ⚠️  NO STAGING ENVIRONMENT EXISTS
 # 🚨🚨🚨 NEVER CHANGE THIS CONFIGURATION 🚨🚨🚨
 
-=======
->>>>>>> 1aa1d03b
 routes = [
   { pattern = "cutty-dev.emilycogsdill.com/*", zone_name = "emilycogsdill.com" }
 ]
@@ -149,70 +146,9 @@
 
 # ⚠️  NO STAGING ENVIRONMENT - Only development (cutty-dev) and production (cutty-prod)
 
-<<<<<<< HEAD
-# 🚨 PRODUCTION ENVIRONMENT: WORKER NAME CHANGES TO "cutty" 🚨
-[env.production]
-name = "cutty"
-[env.production.vars]
-ENVIRONMENT = "production"
-API_VERSION = "v1"
-CORS_ORIGIN = "https://cutty.emilycogsdill.com"
-MAX_FILE_SIZE = "52428800"
-JWT_ISSUER = "cutty"
-JWT_AUDIENCE = "cutty"
-SECURITY_PERFORMANCE_THRESHOLD = "100"
-SECURITY_METRICS_RETENTION_DAYS = "30"
-SECURITY_ENABLE_REAL_TIME_MONITORING = "true"
-# ✅ PRODUCTION SECRETS: OAuth secrets configured via Cloudflare Dashboard
-
-[[env.production.routes]]
-pattern = "cutty.emilycogsdill.com/*"
-zone_name = "emilycogsdill.com"
-
-[[env.production.d1_databases]]
-binding = "DB"
-database_name = "cutty-prod"
-database_id = "a26d5109-83c1-48d4-a814-6bd72bb35e51"
-
-[[env.production.r2_buckets]]
-binding = "FILE_STORAGE"
-bucket_name = "cutty-files-prod"
-preview_bucket_name = "cutty-files-dev"
-
-[[env.production.analytics_engine_datasets]]
-binding = "ANALYTICS"
-dataset = "cutty-metrics-prod"
-
-# Copy KV namespaces for production  
-[[env.production.kv_namespaces]]
-binding = "CUTTY_SECURITY_CONFIG"
-id = "a6973edd26304221934017997dbd147e"
-preview_id = "a6973edd26304221934017997dbd147e"
-
-[[env.production.kv_namespaces]]
-binding = "CUTTY_SECURITY_EVENTS"
-id = "e696502dea8942a8acb47e2ac474e248"
-preview_id = "e696502dea8942a8acb47e2ac474e248"
-
-[[env.production.kv_namespaces]]
-binding = "CUTTY_SECURITY_METRICS"
-id = "805adc47af9c4e8aa7ddf5b412ea3083"
-preview_id = "805adc47af9c4e8aa7ddf5b412ea3083"
-
-[[env.production.kv_namespaces]]
-binding = "CUTTY_QUOTA_TRACKING"
-id = "4c1a53aaab2846a3b11ee39416e6b1dd"
-preview_id = "4c1a53aaab2846a3b11ee39416e6b1dd"
-
-[[env.production.kv_namespaces]]
-binding = "AUTH_KV"
-id = "c490355daf9b4b84b484303d08c42eb2"
-preview_id = "c490355daf9b4b84b484303d08c42eb2"
-=======
 # Production environment - separate worker configuration
 # Production uses wrangler.prod.toml with worker name "cutty"
 # Deploy production with: wrangler deploy --config wrangler.prod.toml
->>>>>>> 1aa1d03b
 
 # Service bindings will be configured when needed
 # Future service configuration will go here
