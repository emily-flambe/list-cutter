--- conflicted
+++ resolved
@@ -201,12 +201,9 @@
 id = "c490355daf9b4b84b484303d08c42eb2"
 preview_id = "c490355daf9b4b84b484303d08c42eb2"
 
-<<<<<<< HEAD
-=======
 # Production environment - separate worker configuration
 # Production uses wrangler.prod.toml with worker name "cutty"
 # Deploy production with: wrangler deploy --config wrangler.prod.toml
->>>>>>> 81642e4a
 
 # Service bindings will be configured when needed
 # Future service configuration will go here
