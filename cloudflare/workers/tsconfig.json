--- conflicted
+++ resolved
@@ -5,22 +5,17 @@
     "lib": ["ES2022", "WebWorker"],
     "moduleResolution": "bundler",
     "allowImportingTsExtensions": true,
-<<<<<<< HEAD
-=======
     "strict": false,
->>>>>>> cd39d730
     "skipLibCheck": true,
     "allowJs": true,
     "noEmit": true,
     "esModuleInterop": true,
     "resolveJsonModule": true,
     "isolatedModules": true,
-<<<<<<< HEAD
     "incremental": true,
     "newLine": "lf",
     
     // Very permissive - only syntax errors and critical issues
-    "strict": false,
     "noImplicitAny": false,
     "noImplicitThis": false,
     "strictNullChecks": false,
@@ -46,9 +41,6 @@
       "@middleware/*": ["./src/middleware/*"],
       "@utils/*": ["./src/utils/*"]
     }
-=======
-    "types": ["@cloudflare/workers-types"]
->>>>>>> cd39d730
   },
   "include": [
     "src/index.ts",
