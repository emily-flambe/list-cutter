--- conflicted
+++ resolved
@@ -92,11 +92,7 @@
 
 1. Create R2 bucket:
 ```bash
-<<<<<<< HEAD
-wrangler r2 bucket create cutty-files
-=======
 wrangler r2 bucket create cutty-files-dev
->>>>>>> dbbc7e6c
 ```
 
 2. Update `wrangler.toml` with your bucket name
