--- conflicted
+++ resolved
@@ -2,82 +2,69 @@
 FROM python:3.12.8-slim-bookworm AS base
 WORKDIR /app
 
-# Install system dependencies needed for the backend build
+# Combine apt-get commands
 RUN apt-get update && apt-get install -y \
     build-essential \
     libpq-dev \
     git \
     curl \
-    && apt-get clean
+    && apt-get clean && rm -rf /var/lib/apt/lists/*
 
-# Install Poetry for dependency management
 RUN pip install --upgrade pip && pip install poetry
 
-# Copy dependency definitions and install Python dependencies
 COPY app/pyproject.toml app/poetry.lock ./
 RUN poetry config virtualenvs.create false && poetry install --no-root
 
-# Copy entire project (both backend and frontend code)
 COPY app/ /app/
 
-# ===== Stage 2: Backend (Development) =====
+# ===== Stage 2: Backend Dev =====
 FROM base AS backend
 EXPOSE 8000
 CMD ["sh", "-c", "/app/scripts/setup.sh && python manage.py runserver 0.0.0.0:8000"]
 
-# ===== Stage 3: Frontend Development =====
-FROM node:20-slim AS frontend-dev
+# ===== Stage 3: Frontend Dev =====
+FROM node:20-alpine AS frontend-dev
 WORKDIR /app/frontend
 
-# Copy package files first to leverage Docker cache
+# Optional: if you need native deps, add them
+# RUN apk add --no-cache python3 make g++
+
 COPY app/frontend/package*.json ./
-RUN npm install
-
-# Copy the rest of the frontend code and environment file
+RUN npm ci
 COPY app/frontend/ ./
 COPY .env .env
 
-# Expose the Vite dev server port
 EXPOSE 5173
-
-# Start the Vite development server with hot reloading
 CMD ["sh", "-c", "npm run dev -- --host"]
 
 # ===== Stage 4: Frontend Production Builder =====
-FROM node:20-slim AS frontend-builder
+FROM node:20-alpine AS frontend-builder
 WORKDIR /app/frontend
 
+# Limit Node memory usage if building on small EC2
+ENV NODE_OPTIONS="--max-old-space-size=512"
+
 COPY app/frontend/package*.json ./
-RUN npm install
+RUN npm ci
 COPY app/frontend/ ./
 COPY .env .env
 
-# Build the production assets; this creates output in /app/frontend/public (default for Vite).
 RUN npm run build
 
 # ===== Stage 5: Frontend Production (Nginx) =====
 FROM nginx:alpine AS frontend-prod
 
-<<<<<<< HEAD
-# Copy the built files from the builder stage (dist instead of public)
+# Copy the built files from the builder stage
 COPY --from=frontend-builder /app/frontend/dist /usr/share/nginx/html
 
 COPY ./nginx/default.conf /etc/nginx/conf.d/default.conf
-=======
-# Copy build output from the builder stage into Nginx's html directory
-COPY --from=frontend-builder /app/frontend/public /usr/share/nginx/html
-
-# Optionally, copy a custom Nginx config if you have one:
-# COPY nginx.conf /etc/nginx/conf.d/default.conf
->>>>>>> 2b50bb94
 
 EXPOSE 80
-# By default, the nginx:alpine image starts Nginx. No custom CMD needed.
+# Nginx starts automatically. No need for CMD.
 
 # ===== Stage 6: Production Backend (Django) =====
 FROM base AS prod-backend
-
-# (Optional) If you still need to copy the build output for django-vite or WhiteNoise, do it here:
+# If django-vite or WhiteNoise needs the built assets, copy them in:
 # COPY --from=frontend-builder /app/frontend/public /app/static/js/app/public
 
 EXPOSE 8000
